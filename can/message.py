import logging
logger = logging.getLogger(__name__)


class Message(object):
    """
    The :class:`~can.Message` object is used to represent CAN messages for both sending and receiving.
    """

    def __init__(self, timestamp=0.0, is_remote_frame=False, extended_id=True,
                 is_error_frame=False, arbitration_id=0, dlc=None, data=None):

        self.timestamp = timestamp
        self.id_type = extended_id
        self.is_extended_id = extended_id

        self.is_remote_frame = is_remote_frame
        self.is_error_frame = is_error_frame
        self.arbitration_id = arbitration_id

        #if isinstance(data, list):
        #    data = bytes(data)

        if data is None:
            self.data = bytearray()
        else:
            try:
                self.data = bytearray(data)
            except TypeError:
                logger.error("Couldn't create message from %r (%r)", data, type(data))

        if dlc is None:
            self.dlc = len(self.data)
        else:
            self.dlc = dlc

        assert self.dlc <= 8, "data link count was {} but it must be less than or equal to 8".format(self.dlc)

    def __str__(self):
        field_strings = ["Timestamp: {0:15.6f}".format(self.timestamp)]
        if self.id_type:
            # Extended arbitrationID
            arbitration_id_string = "ID: {0:08x}".format(self.arbitration_id)
        else:
            arbitration_id_string = "ID: {0:04x}".format(self.arbitration_id)
        field_strings.append(arbitration_id_string.rjust(12, " "))

        flag_string = "".join(
            map(
                str,
                map(
                    int, [
                        self.is_remote_frame,
                        self.id_type,
                        self.is_error_frame,
                    ]
                )
            )
        )

        field_strings.append(flag_string)

        field_strings.append("DLC: {0:d}".format(self.dlc))
        data_strings = []
        if self.data is not None:
            for index in range(0, self.dlc):
                data_strings.append("{0:02x}".format(self.data[index]))
        if len(data_strings) > 0:
            field_strings.append(" ".join(data_strings).ljust(24, " "))
        else:
            field_strings.append(" " * 24)

        if (self.data is not None) and (self.data.isalnum()):
            try:
                field_strings.append("'{}'".format(self.data.decode('utf-8')))
            except UnicodeError as e:
                pass

        return "    ".join(field_strings).strip()

<<<<<<< HEAD
    def __repr__(self):
        data = ["{:#02x}".format(byte) for byte in self.data]
        args = ["timestamp={}".format(self.timestamp),
                "is_remote_frame={}".format(self.is_remote_frame),
                "extended_id={}".format(self.id_type),
                "is_error_frame={}".format(self.is_error_frame),
                "arbitration_id={:#x}".format(self.arbitration_id),
                "dlc={}".format(self.dlc),
                "data=[{}]".format(", ".join(data))]
        return "can.Message({})".format(", ".join(args))

    def __eq__(self, other):
        return (self.arbitration_id == other.arbitration_id and
                #self.timestamp == other.timestamp and
                self.id_type == other.id_type and
                self.dlc == other.dlc and
                self.data == other.data and
                self.is_remote_frame == other.is_remote_frame and
                self.is_error_frame == other.is_error_frame)
=======
    def __len__(self):
        return len(self.data)
>>>>>>> a23c32c4
<|MERGE_RESOLUTION|>--- conflicted
+++ resolved
@@ -23,6 +23,7 @@
 
         if data is None:
             self.data = bytearray()
+            self.dlc = 0
         else:
             try:
                 self.data = bytearray(data)
@@ -78,7 +79,9 @@
 
         return "    ".join(field_strings).strip()
 
-<<<<<<< HEAD
+    def __len__(self):
+        return len(self.data)
+
     def __repr__(self):
         data = ["{:#02x}".format(byte) for byte in self.data]
         args = ["timestamp={}".format(self.timestamp),
@@ -97,8 +100,4 @@
                 self.dlc == other.dlc and
                 self.data == other.data and
                 self.is_remote_frame == other.is_remote_frame and
-                self.is_error_frame == other.is_error_frame)
-=======
-    def __len__(self):
-        return len(self.data)
->>>>>>> a23c32c4
+                self.is_error_frame == other.is_error_frame)