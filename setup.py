--- conflicted
+++ resolved
@@ -5,11 +5,7 @@
 import logging
 from setuptools import setup, find_packages
 
-<<<<<<< HEAD
 __version__ = "2.0.0-alpha.1"
-=======
-__version__ = "1.5.2"
->>>>>>> 8bb52bee
 
 logging.basicConfig(level=logging.WARNING)
 
